add_library(akumuli SHARED
    akumuli.cpp
    metadatastorage.cpp
    datetime.cpp
    log_iface.cpp
    util.cpp
    storage2.cpp
    crc32c.cpp
    status_util.cpp
    cursor.cpp
    index/stringpool.cpp
    index/seriesparser.cpp
    index/invertedindex.cpp
    storage_engine/blockstore.cpp
    storage_engine/volume.cpp
    storage_engine/nbtree.cpp
    storage_engine/compression.cpp
    storage_engine/column_store.cpp
<<<<<<< HEAD
    storage_engine/input_log.cpp
    storage_engine/input_log.h
=======
    storage_engine/ref_store.cpp
>>>>>>> 003209c6
    storage_engine/operators/operator.cpp
    storage_engine/operators/aggregate.cpp
    storage_engine/operators/scan.cpp
    storage_engine/operators/join.cpp
    storage_engine/operators/merge.cpp
    # query_processing
    query_processing/queryparser.cpp
    query_processing/queryplan.cpp
    queryprocessor.cpp
    queryprocessor_framework.cpp
    #hashfnfamily.cpp
    #anomalydetector.cpp
    saxencoder.cpp
    query_processing/rate.cpp
    query_processing/sax.cpp
    query_processing/top.cpp
    query_processing/scale.cpp
    query_processing/absolute.cpp
    query_processing/math.cpp
    #query_processing/anomaly.cpp
    #query_processing/filterbyid.cpp
    query_processing/spacesaver.cpp
    query_processing/limiter.cpp
    query_processing/sliding_window.cpp
    query_processing/queryparser.cpp
)

add_library(boundled_lz4 STATIC
    storage_engine/lz4.c
)
set_property(TARGET boundled_lz4 PROPERTY POSITION_INDEPENDENT_CODE ON)
set_property(TARGET boundled_lz4 PROPERTY C_STANDARD 99)

add_library(boundled_roaring STATIC
    storage_engine/roaring.c
)
set_property(TARGET boundled_roaring PROPERTY POSITION_INDEPENDENT_CODE ON)
set_property(TARGET boundled_roaring PROPERTY C_STANDARD 99)

target_link_libraries(akumuli
    "${SQLITE3_LIBRARY}"
    "${APR_LIBRARY}"
    "${APRUTIL_LIBRARY}"
    ${Boost_LIBRARIES}
    boundled_lz4
    boundled_roaring
    pthread)

target_link_libraries(akumuli
    jemalloc
    "${SQLITE3_LIBRARY}"
    "${APR_LIBRARY}"
    "${APRUTIL_LIBRARY}"
    ${Boost_LIBRARIES}
    pthread)

# Shared object version: "major.minor.micro"
# - micro updated every release when there is no API/ABI changes
# - minor updated when there are additions in API/ABI
# - major (ABI number) updated when there are changes in ABI (or removals)
set_target_properties(akumuli PROPERTIES
    SOVERSION "${APP_VERSION_MAJOR}"
    VERSION   "${APP_VERSION_MAJOR}.${APP_VERSION_MINOR}.${APP_VERSION_PATCH}")

include_directories(.)

include(CppcheckTargets)
add_cppcheck(akumuli UNUSED_FUNCTIONS STYLE POSSIBLE_ERROR FORCE)

# libakumuli

install(
    TARGETS
        akumuli
    LIBRARY DESTINATION
        ${CMAKE_INSTALL_LIBDIR}
)

install(
    FILES ../include/akumuli_version.h
	  ../include/akumuli_config.h
	  ../include/akumuli.h
	  ../include/akumuli_def.h
    DESTINATION
        ${CMAKE_INSTALL_INCLUDEDIR}
)

set(CPACK_GENERATOR "RPM;DEB")

set(CPACK_PACKAGE_NAME "akumuli")
set(CPACK_PACKAGE_ARCHITECTURE "${APP_ARCH}")
set(CPACK_PACKAGE_MAINTAINER "Evgeny Lazin")
set(CPACK_PACKAGE_DESCRIPTION "Time-series database")

set(CPACK_PACKAGE_VERSION "${APP_VERSION}")
set(CPACK_PACKAGE_VERSION_MAJOR "${APP_VERSION_MAJOR}")
set(CPACK_PACKAGE_VERSION_MINOR "${APP_VERSION_MINOR}")
set(CPACK_PACKAGE_VERSION_PATCH "${APP_VERSION_PATCH}")

# RPM variables
set(CPACK_RPM_PACKAGE_SUMMARY ${CPACK_PACKAGE_DESCRIPTION})
set(CPACK_RPM_PACKAGE_NAME ${CPACK_PACKAGE_NAME})
set(CPACK_RPM_PACKAGE_VERSION ${CPACK_PACKAGE_VERSION})

# DEB variables
set(CPACK_DEBIAN_PACKAGE_NAME ${CPACK_PACKAGE_NAME})
set(CPACK_DEBIAN_PACKAGE_ARCHITECTURE ${CPACK_PACKAGE_ARCHITECTURE})
set(CPACK_DEBIAN_PACKAGE_MAINTAINER ${CPACK_PACKAGE_MAINTAINER})
set(CPACK_DEBIAN_PACKAGE_DESCRIPTION ${CPACK_PACKAGE_DESCRIPTION})
set(CPACK_DEBIAN_PACKAGE_SECTION "devel")

set(CPACK_PACKAGE_VERSION "${APP_VERSION}")
set(CPACK_PACKAGE_VERSION_MAJOR "${APP_VERSION_MAJOR}")
set(CPACK_PACKAGE_VERSION_MINOR "${APP_VERSION_MINOR}")
set(CPACK_PACKAGE_VERSION_PATCH "${APP_VERSION_PATCH}")

set(CPACK_PACKAGE_FILE_NAME
"akumuli_${APP_VERSION}-1_${CPACK_PACKAGE_ARCHITECTURE}")

# autogenerate dependency information
set (CPACK_DEBIAN_PACKAGE_SHLIBDEPS ON)

include(CPack)

link_directories(${Boost_LIBRARY_DIRS})

#if(!APPLE)
target_link_libraries(akumuli
    "${SQLITE3_LIBRARY}"
    "${LOG4CXX_LIBRARIES}"
    "${APR_LIBRARY}"
    "${APRUTIL_LIBRARY}"
    ${Boost_LIBRARIES}
)
#endif(!APPLE)<|MERGE_RESOLUTION|>--- conflicted
+++ resolved
@@ -16,12 +16,9 @@
     storage_engine/nbtree.cpp
     storage_engine/compression.cpp
     storage_engine/column_store.cpp
-<<<<<<< HEAD
     storage_engine/input_log.cpp
+    storage_engine/ref_store.cpp
     storage_engine/input_log.h
-=======
-    storage_engine/ref_store.cpp
->>>>>>> 003209c6
     storage_engine/operators/operator.cpp
     storage_engine/operators/aggregate.cpp
     storage_engine/operators/scan.cpp
