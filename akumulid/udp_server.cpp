--- conflicted
+++ resolved
@@ -124,17 +124,13 @@
 
         auto iobuf = std::make_shared<IOBuf>();
 
-<<<<<<< HEAD
-        while(!stop_.load(std::memory_order_relaxed)) {
+        while(true) {
+
 #ifdef __APPLE__
-            retval = recvmsg(sockfd,&iobuf->msgs[0].msg_hdr, MSG_WAITALL);
+            retval = recvmsg(sockfd_, &iobuf->msgs[0].msg_hdr, MSG_WAITALL);
 #else
-            retval = recvmmsg(sockfd, iobuf->msgs, NPACKETS, MSG_WAITFORONE, nullptr);
+            retval = recvmmsg(sockfd_, iobuf->msgs, NPACKETS, MSG_WAITFORONE, nullptr);
 #endif
-=======
-        while(true) {
-            retval = recvmmsg(sockfd_, iobuf->msgs, NPACKETS, MSG_WAITFORONE, nullptr);
->>>>>>> 87320f6f
             if (retval == -1) {
                 if (errno == EAGAIN || errno == EINTR) {
                     continue;
