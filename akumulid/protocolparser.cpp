--- conflicted
+++ resolved
@@ -155,11 +155,7 @@
     : done_(false)
     , rdbuf_(RDBUF_SIZE)
     , consumer_(consumer)
-<<<<<<< HEAD
-    , logger_("protocol-parser")
-=======
-    , logger_("resp-protocol-parser", 32)
->>>>>>> a5c81b20
+    , logger_("resp-protocol-parser")
 {
 }
 
